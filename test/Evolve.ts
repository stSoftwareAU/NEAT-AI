--- conflicted
+++ resolved
@@ -1,9 +1,5 @@
 import { Network } from "../src/architecture/Network.ts";
-<<<<<<< HEAD
-import { assert } from "https://deno.land/std@0.186.0/testing/asserts.ts";
-=======
 import { assert } from "https://deno.land/std@0.194.0/testing/asserts.ts";
->>>>>>> da3d475f
 import { Mutation } from "../src/methods/mutation.ts";
 
 ((globalThis as unknown) as { DEBUG: boolean }).DEBUG = true;
