--- conflicted
+++ resolved
@@ -1,8 +1,4 @@
-<<<<<<< HEAD
-import { assert } from "https://deno.land/std@0.186.0/testing/asserts.ts";
-=======
 import { assert } from "https://deno.land/std@0.194.0/testing/asserts.ts";
->>>>>>> da3d475f
 import { Network } from "../src/architecture/Network.ts";
 ((globalThis as unknown) as { DEBUG: boolean }).DEBUG = true;
 
