--- conflicted
+++ resolved
@@ -9,11 +9,7 @@
 import {
   assert,
   assertEquals,
-<<<<<<< HEAD
-} from "https://deno.land/std@0.186.0/testing/asserts.ts";
-=======
 } from "https://deno.land/std@0.194.0/testing/asserts.ts";
->>>>>>> da3d475f
 ((globalThis as unknown) as { DEBUG: boolean }).DEBUG = true;
 
 Deno.test("tag", () => {
