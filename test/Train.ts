import { Network } from "../src/architecture/Network.ts";
<<<<<<< HEAD
import { assert, fail } from "https://deno.land/std@0.186.0/testing/asserts.ts";
import { emptyDirSync } from "https://deno.land/std@0.186.0/fs/empty_dir.ts";
=======
import { assert, fail } from "https://deno.land/std@0.194.0/testing/asserts.ts";
>>>>>>> da3d475f

((globalThis as unknown) as { DEBUG: boolean }).DEBUG = true;

// Compact form: name and function
Deno.test("AND", () => {
  // Train the AND gate
  const trainingSet = [
    { input: [0, 0], output: [0] },
    { input: [0, 1], output: [0] },
    { input: [1, 0], output: [0] },
    { input: [1, 1], output: [1] },
  ];

  for (let attempts = 0; true; attempts++) {
    const network = new Network(2, 1);

    const results = network.train(trainingSet, {
      error: 0.03,
      iterations: 1_000,
    });

    if (results.error > 0.03 && attempts < 12) continue;
    assert(results.error <= 0.03, "Error rate was: " + results.error);
    break;
  }
});

Deno.test("MT", () => {
  // Train the AND gate
  const trainingSet = [
    { input: [0, 0], output: [0] },
    { input: [0, 1], output: [0] },
    { input: [1, 0], output: [0] },
    { input: [1, 1], output: [1] },
  ];

  for (let attempts = 0; true; attempts++) {
    const network = new Network(2, 1, {
      layers: [
        { count: 5 },
      ],
    });

    const results = network.train(trainingSet, {
      error: 0.03,
      iterations: 10000,
    });

    if (results.error <= 0.03) break;
    if (attempts > 12) {
      fail(`Error rate was ${results.error}`);
    } else {
      console.warn(`Warning rate was ${results.error}`);
    }
  }
});

Deno.test("train-XOR", () => {
  // Train the XOR gate
  const trainingSet = [
    { input: [0, 0], output: [0] },
    { input: [0, 1], output: [1] },
    { input: [1, 0], output: [1] },
    { input: [1, 1], output: [0] },
  ];
  const network = new Network(2, 1, {
    layers: [
      { count: 5 },
    ],
  });
  const traceDir = ".trace";
  emptyDirSync(traceDir);

  Deno.writeTextFileSync(
    `.trace/start.json`,
    JSON.stringify(network.internalJSON(), null, 2),
  );
  for (let attempts = 0; true; attempts++) {
    const results = network.train(trainingSet, {
      error: 0.03,
      iterations: 10000,
    });
    Deno.writeTextFileSync(
      `.trace/${attempts}.json`,
      JSON.stringify(results.trace, null, 2),
    );

    if (results.error <= 0.03) {
      break;
    }

    if (attempts > 12) {
      throw "Error rate was: " + results.error;
    }
  }
});

/**
 * Train the XNOR gate
 */
Deno.test("XNOR", () => {
  const trainingSet = [
    { input: [0, 0], output: [1] },
    { input: [0, 1], output: [0] },
    { input: [1, 0], output: [0] },
    { input: [1, 1], output: [1] },
  ];

  for (let attempts = 0; attempts < 12; attempts++) {
    const network = new Network(2, 1, {
      layers: [
        { count: 5 },
      ],
    });

    const results = network.train(trainingSet, {
      error: 0.03,
      iterations: 10_000,
    });

    console.info(results);
    if (results.error < 0.03) {
      break;
    }
    if (attempts > 10) {
      assert(results.error <= 0.03, "Error rate was: " + results.error);
    }
  }
});<|MERGE_RESOLUTION|>--- conflicted
+++ resolved
@@ -1,10 +1,5 @@
 import { Network } from "../src/architecture/Network.ts";
-<<<<<<< HEAD
-import { assert, fail } from "https://deno.land/std@0.186.0/testing/asserts.ts";
-import { emptyDirSync } from "https://deno.land/std@0.186.0/fs/empty_dir.ts";
-=======
 import { assert, fail } from "https://deno.land/std@0.194.0/testing/asserts.ts";
->>>>>>> da3d475f
 
 ((globalThis as unknown) as { DEBUG: boolean }).DEBUG = true;
 
