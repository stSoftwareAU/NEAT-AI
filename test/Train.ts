import { Network } from "../src/architecture/Network.ts";
import { assert, fail } from "https://deno.land/std@0.181.0/testing/asserts.ts";
import { emptyDirSync } from "https://deno.land/std@0.181.0/fs/empty_dir.ts";

((globalThis as unknown) as { DEBUG: boolean }).DEBUG = true;

// Compact form: name and function
Deno.test("AND", () => {
  // Train the AND gate
  const trainingSet = [
    { input: [0, 0], output: [0] },
    { input: [0, 1], output: [0] },
    { input: [1, 0], output: [0] },
    { input: [1, 1], output: [1] },
  ];

  for (let attempts = 0; true; attempts++) {
    const network = new Network(2, 1);

<<<<<<< HEAD
  const results = network.train(trainingSet, {
    error: 0.03,
    iterations: 1000,
  });
=======
    const results = network.train(trainingSet, {
      error: 0.03,
      iterations: 1_000,
      batchSize: 1,
    });
>>>>>>> 22caaac8

    if (results.error > 0.03 && attempts < 12) continue;
    assert(results.error <= 0.03, "Error rate was: " + results.error);
    break;
  }
});

Deno.test("MT", () => {
  // Train the AND gate
  const trainingSet = [
    { input: [0, 0], output: [0] },
    { input: [0, 1], output: [0] },
    { input: [1, 0], output: [0] },
    { input: [1, 1], output: [1] },
  ];

  for (let attempts = 0; true; attempts++) {
    const network = new Network(2, 1, {
      layers: [
        { count: 5 },
      ],
    });

    const results = network.train(trainingSet, {
      error: 0.03,
      iterations: 10000,
    });

    if (results.error <= 0.03) break;
    if (attempts > 12) {
      fail(`Error rate was ${results.error}`);
    } else {
      console.warn(`Warning rate was ${results.error}`);
    }
  }
});

Deno.test("train-XOR", () => {
  // Train the XOR gate
  const trainingSet = [
    { input: [0, 0], output: [0] },
    { input: [0, 1], output: [1] },
    { input: [1, 0], output: [1] },
    { input: [1, 1], output: [0] },
  ];
  const network = new Network(2, 1, {
    layers: [
      { count: 5 },
    ],
  });
  const traceDir = ".trace";
  emptyDirSync(traceDir);

  Deno.writeTextFileSync(
    `.trace/start.json`,
    JSON.stringify(network.internalJSON(), null, 2),
  );
  for (let attempts = 0; true; attempts++) {
    const results = network.train(trainingSet, {
      error: 0.03,
      iterations: 10000,
    });
    Deno.writeTextFileSync(
      `.trace/${attempts}.json`,
      JSON.stringify(results.trace, null, 2),
    );

    if (results.error <= 0.03) {
      break;
    }

    if (attempts > 12) {
      throw "Error rate was: " + results.error;
    }
  }
});

/**
 * Train the XNOR gate
 */
Deno.test("XNOR", () => {
  const trainingSet = [
    { input: [0, 0], output: [1] },
    { input: [0, 1], output: [0] },
    { input: [1, 0], output: [0] },
    { input: [1, 1], output: [1] },
  ];

  for (let attempts = 0; attempts < 12; attempts++) {
    const network = new Network(2, 1, {
      layers: [
        { count: 5 },
      ],
    });

    const results = network.train(trainingSet, {
      error: 0.03,
      iterations: 10_000,
    });

    console.info(results);
    if (results.error < 0.03) {
      break;
    }
    if (attempts > 10) {
      assert(results.error <= 0.03, "Error rate was: " + results.error);
    }
  }
});<|MERGE_RESOLUTION|>--- conflicted
+++ resolved
@@ -17,18 +17,10 @@
   for (let attempts = 0; true; attempts++) {
     const network = new Network(2, 1);
 
-<<<<<<< HEAD
-  const results = network.train(trainingSet, {
-    error: 0.03,
-    iterations: 1000,
-  });
-=======
     const results = network.train(trainingSet, {
       error: 0.03,
       iterations: 1_000,
-      batchSize: 1,
     });
->>>>>>> 22caaac8
 
     if (results.error > 0.03 && attempts < 12) continue;
     assert(results.error <= 0.03, "Error rate was: " + results.error);
