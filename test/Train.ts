import { emptyDirSync } from "https://deno.land/std@0.210.0/fs/empty_dir.ts";
import { Network } from "../src/architecture/Network.ts";
import { assert, fail } from "https://deno.land/std@0.210.0/assert/mod.ts";

((globalThis as unknown) as { DEBUG: boolean }).DEBUG = true;

// Compact form: name and function
Deno.test("AND", () => {
  // Train the AND gate
  const trainingSet = [
    { input: [0, 0], output: [0] },
    { input: [0, 1], output: [0] },
    { input: [1, 0], output: [0] },
    { input: [1, 1], output: [1] },
  ];

  for (let attempts = 0; true; attempts++) {
    const network = new Network(2, 1);

    const results = network.train(trainingSet, {
      error: 0.03,
      iterations: 1_000,
    });

<<<<<<< HEAD
    if (results.error > 0.03 && attempts < 12) continue;
    console.info(results);
    assert(results.error <= 0.03, "Error rate was: " + results.error);
=======
    if (results.error > 0.36 && attempts < 12) continue;
    assert(results.error <= 0.36, "Error rate was: " + results.error);
>>>>>>> e23f8a35
    break;
  }
});

Deno.test("MT", () => {
  // Train the AND gate
  const trainingSet = [
    { input: [0, 0], output: [0] },
    { input: [0, 1], output: [0] },
    { input: [1, 0], output: [0] },
    { input: [1, 1], output: [1] },
  ];

  for (let attempts = 0; true; attempts++) {
    const network = new Network(2, 1, {
      layers: [
        { count: 5 },
      ],
    });

    const results = network.train(trainingSet, {
      error: 0.03,
      iterations: 10000,
    });

    if (results.error <= 0.26) break;
    if (attempts > 12) {
      fail(`Error rate was ${results.error}`);
    } else {
      console.warn(`Warning rate was ${results.error}`);
    }
  }
});

Deno.test("train-XOR", () => {
  // Train the XOR gate
  const trainingSet = [
    { input: [0, 0], output: [0] },
    { input: [0, 1], output: [1] },
    { input: [1, 0], output: [1] },
    { input: [1, 1], output: [0] },
  ];
  const network = new Network(2, 1, {
    layers: [
      { count: 5 },
    ],
  });
  const traceDir = ".trace";
  emptyDirSync(traceDir);

  Deno.writeTextFileSync(
    `.trace/start.json`,
    JSON.stringify(network.internalJSON(), null, 2),
  );
  for (let attempts = 0; true; attempts++) {
    const results = network.train(trainingSet, {
      error: 0.03,
      iterations: 10000,
    });
    Deno.writeTextFileSync(
      `.trace/${attempts}.json`,
      JSON.stringify(results.trace, null, 2),
    );

    if (results.error <= 0.26) {
      break;
    }

    if (attempts > 12) {
      throw "Error rate was: " + results.error;
    }
  }
});

/**
 * Train the XNOR gate
 */
Deno.test("XNOR", () => {
  const trainingSet = [
    { input: [0, 0], output: [1] },
    { input: [0, 1], output: [0] },
    { input: [1, 0], output: [0] },
    { input: [1, 1], output: [1] },
  ];

  for (let attempts = 0; attempts < 12; attempts++) {
    const network = new Network(2, 1, {
      layers: [
        { count: 5 },
      ],
    });

    const results = network.train(trainingSet, {
      error: 0.03,
      iterations: 10_000,
    });

    console.info(results);
    if (results.error < 0.26) {
      break;
    }
    if (attempts > 10) {
      assert(results.error <= 0.03, "Error rate was: " + results.error);
    }
  }
});<|MERGE_RESOLUTION|>--- conflicted
+++ resolved
@@ -22,14 +22,9 @@
       iterations: 1_000,
     });
 
-<<<<<<< HEAD
     if (results.error > 0.03 && attempts < 12) continue;
     console.info(results);
     assert(results.error <= 0.03, "Error rate was: " + results.error);
-=======
-    if (results.error > 0.36 && attempts < 12) continue;
-    assert(results.error <= 0.36, "Error rate was: " + results.error);
->>>>>>> e23f8a35
     break;
   }
 });
