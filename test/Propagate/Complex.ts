<<<<<<< HEAD
// import { assertAlmostEquals } from "https://deno.land/std@0.217.0/assert/assert_almost_equals.ts";
=======
>>>>>>> 12e8710f
import { assertAlmostEquals } from "https://deno.land/std@0.217.0/assert/mod.ts";
import { Creature } from "../../src/Creature.ts";
import { BackPropagationConfig } from "../../src/architecture/BackPropagation.ts";
import {
  ensureDirSync,
  existsSync,
} from "https://deno.land/std@0.217.0/fs/mod.ts";

((globalThis as unknown) as { DEBUG: boolean }).DEBUG = true;

function makeCreature() {
  let txt = Deno.readTextFileSync("test/data/traced.json");

  const list = ["MEANz", "HYPOTz", "MINIMUMa", "IFz"];
  list.forEach((name) => {
    txt = txt.replaceAll(`"${name}"`, '"IDENTITY"');
  });

  const creature = Creature.fromJSON(
    JSON.parse(txt),
  );

  return creature;
}

Deno.test("Complex Back Propagation", () => {
  const creature = makeCreature();
  creature.clearState();

  const traceDir = ".test/ComplexBackPropagation";
  ensureDirSync(traceDir);

  Deno.writeTextFileSync(
    `${traceDir}/0-start.json`,
    JSON.stringify(creature.exportJSON(), null, 2),
  );

  if (!existsSync(`${traceDir}/input.json`)) {
    const generated = makeInputs(creature);
    Deno.writeTextFileSync(
      `${traceDir}/input.json`,
      JSON.stringify(generated, null, 2),
    );
  }

  const inputs = JSON.parse(
    Deno.readTextFileSync(`${traceDir}/input.json`),
  ) as number[][];
  const outputs: number[][] = [];

  for (let i = 0; i < inputs.length; i++) {
    const input = inputs[i];
    const output = creature.activate(input);
    outputs[i] = output;
  }

  const config = new BackPropagationConfig();
  for (let i = 0; i < inputs.length; i++) {
    const input = inputs[i];
    creature.activateAndTrace(input);
    const output = outputs[i];
    creature.propagate(output, config);
  }

  Deno.writeTextFileSync(
    `${traceDir}/1-trace.json`,
    JSON.stringify(creature.traceJSON(), null, 2),
  );

  creature.propagateUpdate(config);
  creature.clearState();

  Deno.writeTextFileSync(
    `${traceDir}/2-end.json`,
    JSON.stringify(creature.exportJSON(), null, 2),
  );

  for (let i = 0; i < inputs.length; i++) {
    const input = inputs[i];
    const actual = creature.activate(input);
    const expected = outputs[i];
    for (let y = 0; y < expected.length; y++) {
      if (Math.abs(actual[y] - expected[y]) > 0.3) {
<<<<<<< HEAD
=======
        // console.info(
        //   `@TODO: ${i}:${y} ${actual[y].toFixed(3)}, ${expected[y].toFixed(3)}`,
        // );
>>>>>>> 12e8710f
        assertAlmostEquals(
          actual[y],
          expected[y],
          0.3,
          `${i}:${y} ${actual[y].toFixed(3)}, ${expected[y].toFixed(3)}`,
        );
      }
    }
  }
});

function makeInputs(creature: Creature) {
  const inputs: number[][] = [];

  for (let i = 100; i--;) {
    const data = [];
    for (let y = 0; y < creature.input; y++) {
      const v = Math.random() * 4 - 2;
      data.push(v);
    }
    inputs.push(data);
  }

  return inputs;
}<|MERGE_RESOLUTION|>--- conflicted
+++ resolved
@@ -1,7 +1,3 @@
-<<<<<<< HEAD
-// import { assertAlmostEquals } from "https://deno.land/std@0.217.0/assert/assert_almost_equals.ts";
-=======
->>>>>>> 12e8710f
 import { assertAlmostEquals } from "https://deno.land/std@0.217.0/assert/mod.ts";
 import { Creature } from "../../src/Creature.ts";
 import { BackPropagationConfig } from "../../src/architecture/BackPropagation.ts";
@@ -85,12 +81,6 @@
     const expected = outputs[i];
     for (let y = 0; y < expected.length; y++) {
       if (Math.abs(actual[y] - expected[y]) > 0.3) {
-<<<<<<< HEAD
-=======
-        // console.info(
-        //   `@TODO: ${i}:${y} ${actual[y].toFixed(3)}, ${expected[y].toFixed(3)}`,
-        // );
->>>>>>> 12e8710f
         assertAlmostEquals(
           actual[y],
           expected[y],
