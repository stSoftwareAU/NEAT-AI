import { Network } from "../src/architecture/Network.ts";
import {
  assert,
  assertAlmostEquals,
  assertEquals,
  assertNotEquals,
<<<<<<< HEAD
} from "https://deno.land/std@0.186.0/testing/asserts.ts";
=======
} from "https://deno.land/std@0.194.0/testing/asserts.ts";
>>>>>>> da3d475f

import { Mutation } from "../src/methods/mutation.ts";
import { NeatOptions } from "../src/config/NeatOptions.ts";
import { DataRecordInterface } from "../src/architecture/DataSet.ts";
import { addTag, getTag } from "../src/tags/TagsInterface.ts";
import { Offspring } from "../src/architecture/Offspring.ts";
import { TrainOptions } from "../src/config/TrainOptions.ts";
<<<<<<< HEAD
import { emptyDirSync } from "https://deno.land/std@0.186.0/fs/empty_dir.ts";
=======
import { emptyDirSync } from "https://deno.land/std@0.194.0/fs/empty_dir.ts";
>>>>>>> da3d475f

((globalThis as unknown) as { DEBUG: boolean }).DEBUG = true;

/* Functions used in the testing process */
function checkMutation(method: { name: string }) {
  const network = new Network(2, 2, {
    layers: [
      { count: 4 },
      { count: 4 },
      { count: 4 },
    ],
  });

  network.mutate(Mutation.ADD_BACK_CONN);
  network.mutate(Mutation.ADD_SELF_CONN);

  const originalOutput = [];

  for (let i = 0; i <= 10; i++) {
    for (let j = 0; j <= 10; j++) {
      const v = network.activate([i / 10, j / 10], true);
      originalOutput.push(...v);
    }
  }

  const json1 = JSON.stringify(network.exportJSON(), null, 2);
  for (let i = 10; i--;) {
    network.mutate(method);
  }
  const json2 = JSON.stringify(network.exportJSON(), null, 2);

  console.info(json1);
  console.info(json2);
  assertNotEquals(json1, json2);

  const mutatedOutput = [];

  for (let i = 0; i <= 10; i++) {
    for (let j = 0; j <= 10; j++) {
      const v = network.activate([i / 10, j / 10], true);
      mutatedOutput.push(...v);
    }
  }

  assertNotEquals(
    originalOutput,
    mutatedOutput,
    "Output of original network should be different from the mutated network!",
  );
}

async function evolveSet(
  set: DataRecordInterface[],
  iterations: number,
  error: number,
) {
  const network = new Network(set[0].input.length, set[0].output.length, {
    layers: [
      { count: 5 },
    ],
  });
  const options: NeatOptions = {
    iterations: iterations,
    error: error,
    threads: 1,
  };

  const results = await network.evolveDataSet(set, options);

  assert(results.error <= error, `expected: ${error}, was: ${results.error}`);

  set.forEach((dr) => {
    const nt0 = network.noTraceActivate(dr.input)[0];

    const nt1 = network.noTraceActivate(dr.input)[0];
    network.validate();

    if (Math.abs(nt0 - nt1) > 0.0001) {
      Deno.writeTextFileSync(
        ".start.json",
        JSON.stringify(network.exportJSON(), null, 2),
      );
      const nt2 = network.noTraceActivate(dr.input)[0];

      Deno.writeTextFileSync(
        ".end.json",
        JSON.stringify(network.exportJSON(), null, 2),
      );
      console.log(dr.input);
      const n0 = Network.fromJSON(network.exportJSON()).noTraceActivate(
        dr.input,
      )[0];

      network.clearCache();
      const c1 = network.noTraceActivate(dr.input)[0];
      const n1 = Network.fromJSON(network.exportJSON()).noTraceActivate(
        dr.input,
      )[0];
      const network2 = Network.fromJSON(network.exportJSON());
      const n2 = network2.noTraceActivate(dr.input)[0];
      const n2b = network2.noTraceActivate(dr.input)[0];
      assertAlmostEquals(
        nt0,
        nt1,
        0.000_1,
        "noTraceActivate first: " + nt0 + ", second: " +
          nt1 + ", third: " + nt2 + ", new0: " + n0 + ", new1: " + n1 +
          ", new2: " + n2 + ", new2b: " + n2b + ", cleared cache: " + c1,
      );
    }

    const r0 = network.activate(dr.input)[0];
    const r1 = network.activate(dr.input)[0];
    assertAlmostEquals(
      r0,
      r1,
      0.000_1,
      "activate first: " + r0 + ", second: " +
        r1,
    );

    const r2 = network.noTraceActivate(dr.input)[0];

    if (Math.abs(r1 - r2) > 0.0001) {
      console.log("hello");
      const r3 = network.activate(dr.input)[0];
      console.log(r2, r3);
      console.info(JSON.stringify(network.exportJSON(), null, 2));
    }
    assertAlmostEquals(
      r1,
      r2,
      0.000_1,
      "Mismatch activate: " + r1 + ", no trace: " +
        r2,
    );
  });
}

function trainSet(
  set: { input: number[]; output: number[] }[],
  iterations: number,
  error: number,
) {
  const traceDir = ".trace";
  emptyDirSync(traceDir);

  for (let attempts = 0; true; attempts++) {
    const network = new Network(
      set[0].input.length,
      set[0].output.length,
      {
        layers: [
          {
            count: 5,
          },
        ],
      },
    );

    const options: TrainOptions = {
      iterations: iterations,
      error: error,
    };

    const results = network.train(set, options);
    Deno.writeTextFileSync(
      `.trace/${attempts}.json`,
      JSON.stringify(results.trace, null, 2),
    );
    if (results.error >= error && attempts < 12) {
      console.info(`Error is: ${results.error}, required: ${error} RETRY`);
      continue;
    }
    assert(
      results.error < error,
      `Error is: ${results.error}, required: ${error}`,
    );

    set.forEach((dr) => {
      const r1 = network.activate(dr.input)[0];
      const r2 = network.noTraceActivate(dr.input)[0];

      assertAlmostEquals(
        r1,
        r2,
        0.000_1,
        "Mismatch activate: " + r1.toLocaleString("en-AU") + ", no trace: " +
          r2.toLocaleString("en-AU"),
      );
    });

    break;
  }
}

function testEquality(original: Network, copied: Network) {
  for (let j = 0; j < 50; j++) {
    const input = [];
    let a;
    for (a = 0; a < original.input; a++) {
      input.push(Math.random());
    }

    const ORout = original.activate(input);
    const COout = copied.activate(input);

    // for (a = 0; a < original.output; a++) {
    //   ORout[a] = ORout[a].toFixed(9);
    //   COout[a] = COout[a].toFixed(9);
    // }
    assertEquals(
      ORout,
      COout,
      copied instanceof Network
        ? "Original and JSON copied networks are not the same!"
        : "Original and standalone networks are not the same!",
    );
  }
}

/*******************************************************************************************
                          Test the performance of networks
*******************************************************************************************/
Deno.test("ADD_NODE", () => {
  checkMutation(Mutation.ADD_NODE);
});

Deno.test("ADD_CONNECTION", () => {
  checkMutation(Mutation.ADD_CONN);
});

Deno.test("MOD_BIAS", () => {
  checkMutation(Mutation.MOD_BIAS);
});

Deno.test("MOD_WEIGHT", () => {
  checkMutation(Mutation.MOD_WEIGHT);
});

Deno.test("SUB_CONN", () => {
  checkMutation(Mutation.SUB_CONN);
});

Deno.test("SUB_NODE", () => {
  checkMutation(Mutation.SUB_NODE);
});

Deno.test("MOD_ACTIVATION", () => {
  checkMutation(Mutation.MOD_ACTIVATION);
});

Deno.test("ADD_SELF_CONN", () => {
  checkMutation(Mutation.ADD_SELF_CONN);
});

Deno.test("SUB_SELF_CONN", () => {
  checkMutation(Mutation.SUB_SELF_CONN);
});

Deno.test("ADD_BACK_CONN", () => {
  checkMutation(Mutation.ADD_BACK_CONN);
});

Deno.test("SUB_BACK_CONN", () => {
  checkMutation(Mutation.SUB_BACK_CONN);
});

Deno.test("SWAP_NODES", () => {
  checkMutation(Mutation.SWAP_NODES);
});

Deno.test("gender-tag", () => {
  const network1 = new Network(2, 2);
  const network2 = new Network(2, 2);

  addTag(network1.nodes[0], "gender", "male");

  addTag(network2.nodes[0], "gender", "female");

  // Crossover
  const network = Offspring.bread(network1, network2);

  const gender = getTag(network.nodes[0], "gender");

  assert(gender == "male" || gender == "female", "No gender: " + gender);
});

Deno.test("Feed-forward", () => {
  const network1 = new Network(2, 2);
  const network2 = new Network(2, 2);

  // mutate it a couple of times
  let i;
  for (i = 0; i < 100; i++) {
    network1.mutate(Mutation.ADD_NODE);
    network2.mutate(Mutation.ADD_NODE);
  }
  for (i = 0; i < 400; i++) {
    network1.mutate(Mutation.ADD_CONN);
    network2.mutate(Mutation.ADD_NODE);
  }

  // Crossover
  const network = Offspring.bread(network1, network2);

  // Check if the network is feed-forward correctly
  for (i = 0; i < network.connections.length; i++) {
    const from = network.connections[i].from;
    const to = network.connections[i].to;

    // Exception will be made for memory connections soon
    assert(from <= to, "network is not feeding forward correctly");
  }
});

Deno.test("from/toJSON equivalency", () => {
  let original, copy;
  original = new Network(
    Math.floor(Math.random() * 5 + 1),
    Math.floor(Math.random() * 5 + 1),
    {
      layers: [
        { count: Math.floor(Math.random() * 5 + 1) },
      ],
    },
  );

  copy = Network.fromJSON(original.exportJSON());
  testEquality(original, copy);

  original = new Network(
    Math.floor(Math.random() * 5 + 1),
    Math.floor(Math.random() * 5 + 1),
  );
  copy = Network.fromJSON(original.exportJSON());
  testEquality(original, copy);

  original = new Network(
    Math.floor(Math.random() * 5 + 1),
    Math.floor(Math.random() * 5 + 1),
    {
      layers: [
        { count: Math.floor(Math.random() * 10 + 1) },
      ],
    },
  );

  copy = Network.fromJSON(original.exportJSON());
  testEquality(original, copy);
});

Deno.test("train_AND_gate", () => {
  trainSet(
    [
      { input: [0, 0], output: [0] },
      { input: [0, 1], output: [0] },
      { input: [1, 0], output: [0] },
      { input: [1, 1], output: [1] },
    ],
    1000,
    0.002,
  );
});

Deno.test("evolve_AND_gate", async () => {
  await evolveSet(
    [
      { input: [0, 0], output: [0] },
      { input: [0, 1], output: [0] },
      { input: [1, 0], output: [0] },
      { input: [1, 1], output: [1] },
    ],
    1000,
    0.002,
  );
});

Deno.test("evolve XORgate", async () => {
  await evolveSet(
    [
      { input: [0, 0], output: [0] },
      { input: [0, 1], output: [1] },
      { input: [1, 0], output: [1] },
      { input: [1, 1], output: [0] },
    ],
    3000,
    0.002,
  );
});

Deno.test("train XOR gate", () => {
  trainSet(
    [
      { input: [0, 0], output: [0] },
      { input: [0, 1], output: [1] },
      { input: [1, 0], output: [1] },
      { input: [1, 1], output: [0] },
    ],
    100000,
    0.002,
  );
});

Deno.test("evolve_NOT_gate", async () => {
  await evolveSet(
    [
      { input: [0], output: [1] },
      { input: [1], output: [0] },
    ],
    1000,
    0.002,
  );
});

Deno.test("train_NOT_gate", () => {
  trainSet(
    [
      { input: [0], output: [1] },
      { input: [1], output: [0] },
    ],
    1000,
    0.002,
  );
});

Deno.test("evolve_XNOR_gate", async () => {
  await evolveSet(
    [
      { input: [0, 0], output: [1] },
      { input: [0, 1], output: [0] },
      { input: [1, 0], output: [0] },
      { input: [1, 1], output: [1] },
    ],
    10000,
    0.002,
  );
});

Deno.test("train_XNOR_gate", () => {
  trainSet(
    [
      { input: [0, 0], output: [1] },
      { input: [0, 1], output: [0] },
      { input: [1, 0], output: [0] },
      { input: [1, 1], output: [1] },
    ],
    100000,
    0.002,
  );
});

Deno.test("train OR gate", () => {
  trainSet(
    [
      { input: [0, 0], output: [0] },
      { input: [0, 1], output: [1] },
      { input: [1, 0], output: [1] },
      { input: [1, 1], output: [1] },
    ],
    1000,
    0.002,
  );
});

Deno.test("evolve OR gate", async () => {
  await evolveSet(
    [
      { input: [0, 0], output: [0] },
      { input: [0, 1], output: [1] },
      { input: [1, 0], output: [1] },
      { input: [1, 1], output: [1] },
    ],
    1000,
    0.002,
  );
});

Deno.test("train_SIN_function", () => {
  const set = [];

  while (set.length < 100) {
    const inputValue = Math.random() * Math.PI * 2;
    set.push({
      input: [inputValue / (Math.PI * 2)],
      output: [(Math.sin(inputValue) + 1) / 2],
    });
  }

  trainSet(set, 1000, 0.05);
});

Deno.test("evolve_SIN_function", async () => {
  const set = [];

  while (set.length < 100) {
    const inputValue = Math.random() * Math.PI * 2;
    set.push({
      input: [inputValue / (Math.PI * 2)],
      output: [(Math.sin(inputValue) + 1) / 2],
    });
  }

  await evolveSet(set, 1000, 0.05);
});

Deno.test("train_Bigger_than", () => {
  const set = [];

  for (let i = 0; i < 100; i++) {
    const x = Math.random();
    const y = Math.random();
    const z = x > y ? 1 : 0;

    set.push({ input: [x, y], output: [z] });
  }

  trainSet(set, 500, 0.05);
});

Deno.test("evolve_Bigger_than", async () => {
  const set = [];

  for (let i = 0; i < 100; i++) {
    const x = Math.random();
    const y = Math.random();
    const z = x > y ? 1 : 0;

    set.push({ input: [x, y], output: [z] });
  }

  await evolveSet(set, 10000, 0.05);
});

Deno.test("NARX Sequence", async () => {
  // Train the XOR gate (in sequence!)
  const trainingData = [
    { input: [0], output: [0] },
    { input: [0], output: [0] },
    { input: [0], output: [1] },
    { input: [1], output: [0] },
    { input: [0], output: [0] },
    { input: [0], output: [0] },
    { input: [0], output: [1] },
  ];

  for (let attempts = 0; true; attempts++) {
    const narx = new Network(1, 1, {
      layers: [
        { count: 5 },
      ],
    });

    const result = await narx.evolveDataSet(trainingData, {
      iterations: 5000,
      error: 0.005,
      threads: 1,
      feedbackLoop: true,
    });
    if (attempts < 12) {
      if (result.error < 0.005) break;
    } else {
      assert(result.error < 0.005, JSON.stringify(result, null, 2));
    }
  }
});

Deno.test("train SIN + COS", () => {
  const set = [];

  while (set.length < 100) {
    const inputValue = Math.random() * Math.PI * 2;
    set.push({
      input: [inputValue / (Math.PI * 2)],
      output: [
        (Math.sin(inputValue) + 1) / 2,
        (Math.cos(inputValue) + 1) / 2,
      ],
    });
  }

  trainSet(set, 1000, 0.05);
});

Deno.test("evolve SIN + COS", async () => {
  const set = [];

  while (set.length < 100) {
    const inputValue = Math.random() * Math.PI * 2;
    set.push({
      input: [inputValue / (Math.PI * 2)],
      output: [
        (Math.sin(inputValue) + 1) / 2,
        (Math.cos(inputValue) + 1) / 2,
      ],
    });
  }

  await evolveSet(set, 10_000, 0.05);
});

Deno.test("train_SHIFT", () => {
  const set = [];

  for (let i = 0; i < 1000; i++) {
    const x = Math.random();
    const y = Math.random();
    const z = Math.random();

    set.push({ input: [x, y, z], output: [z, x, y] });
  }

  trainSet(set, 500, 0.03);
});

Deno.test("evolveSHIFT", async () => {
  const set = [];

  for (let i = 0; i < 1000; i++) {
    const x = Math.random();
    const y = Math.random();
    const z = Math.random();

    set.push({ input: [x, y, z], output: [z, x, y] });
  }

  await evolveSet(set, 500, 0.03);
});

Deno.test("from-to", () => {
  const network = new Network(1000, 10);
  const startJson = network.exportJSON();
  const startTxt = JSON.stringify(startJson, null, 1);
  let fromTotalMS = 0;
  let toTotalMS = 0;
  let fromMinMS = Infinity;
  let toMinMS = Infinity;
  let currentJson = startJson;
  const LOOPS = 100;

  ((globalThis as unknown) as { DEBUG: boolean }).DEBUG = false;
  for (let i = LOOPS; i--;) {
    performance.mark("from-start");
    const currentNetwork = Network.fromJSON(currentJson);
    performance.mark("from-end");
    const fromMS = performance.measure("", "from-start", "from-end").duration;
    fromMinMS = fromMinMS > fromMS ? fromMS : fromMinMS;
    fromTotalMS += fromMS;

    performance.mark("to-start");
    currentJson = currentNetwork.exportJSON();
    performance.mark("to-end");
    const toMS = performance.measure("", "to-start", "to-end").duration;
    toMinMS = toMinMS > toMS ? toMS : toMinMS;
    toTotalMS += toMS;
    const currentTxt = JSON.stringify(currentJson, null, 1);

    if (startTxt != currentTxt) {
      Deno.writeTextFileSync(
        ".start.json",
        startTxt,
      );
      Deno.writeTextFileSync(
        ".end.json",
        currentTxt,
      );

      assert(false, "JSON changed");
    }
  }
  ((globalThis as unknown) as { DEBUG: boolean }).DEBUG = true;
  console.info("toJSON", toTotalMS / LOOPS, toMinMS);
  console.info("fromJSON", fromTotalMS / LOOPS, fromMinMS);
});<|MERGE_RESOLUTION|>--- conflicted
+++ resolved
@@ -4,11 +4,7 @@
   assertAlmostEquals,
   assertEquals,
   assertNotEquals,
-<<<<<<< HEAD
-} from "https://deno.land/std@0.186.0/testing/asserts.ts";
-=======
 } from "https://deno.land/std@0.194.0/testing/asserts.ts";
->>>>>>> da3d475f
 
 import { Mutation } from "../src/methods/mutation.ts";
 import { NeatOptions } from "../src/config/NeatOptions.ts";
@@ -16,11 +12,7 @@
 import { addTag, getTag } from "../src/tags/TagsInterface.ts";
 import { Offspring } from "../src/architecture/Offspring.ts";
 import { TrainOptions } from "../src/config/TrainOptions.ts";
-<<<<<<< HEAD
-import { emptyDirSync } from "https://deno.land/std@0.186.0/fs/empty_dir.ts";
-=======
 import { emptyDirSync } from "https://deno.land/std@0.194.0/fs/empty_dir.ts";
->>>>>>> da3d475f
 
 ((globalThis as unknown) as { DEBUG: boolean }).DEBUG = true;
 
