--- conflicted
+++ resolved
@@ -12,10 +12,7 @@
   config: BackPropagationConfig,
 ) {
   const ns = neuron.creature.state.node(neuron.index);
-<<<<<<< HEAD
-  // if( ns.noChange==undefined) ns.noChange = true;
-=======
->>>>>>> f868495e
+
   ns.noChange = true;
   const squashMethod = neuron.findSquash();
 
