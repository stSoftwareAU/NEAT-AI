--- conflicted
+++ resolved
@@ -36,26 +36,6 @@
       if (trainID) {
         const score = creatures[indx].score;
 
-<<<<<<< HEAD
-        const approach = getTag(creatures[indx], "approach");
-        const untrainedError = getTag(creatures[indx], "untrained-error");
-        const error = getTag(creatures[indx], "error");
-        const diff =
-          Number.parseFloat(untrainedError ? untrainedError : "99999") -
-          Number.parseFloat(error ? error : "99999");
-        console.info(
-          `${approach} ${blue(trainID)} Score: ${
-            yellow(score ? score.toString() : "undefined")
-          }, Error: ${yellow(untrainedError ? untrainedError : "unknown")} -> ${
-            yellow(error ? error : "unknown")
-          }` + (diff > 0
-            ? ` ${"improved " + green(diff.toString())}`
-            : diff < 0
-            ? ` ${"regression " + red(diff.toString())}`
-            : white(" neutral")),
-        );
-      }
-=======
       const approach = getTag(creatures[indx], "approach");
       const untrainedError = getTag(creatures[indx], "untrained-error");
       const error = getTag(creatures[indx], "error");
@@ -73,7 +53,6 @@
           ? ` ${"regression " + red(diff.toString())}`
           : white(" neutral")),
       );
->>>>>>> a48e1bdc
     }
   }
 
