--- conflicted
+++ resolved
@@ -13,12 +13,17 @@
 }
 
 export class NeuronState implements NeuronStateInterface {
-<<<<<<< HEAD
+
   public count: number;
   public totalBias: number;
   public hintValue: number;
-  // public totalBiasDifference: number;
+  /**
+   * The maximum activation value for the creature state.
+   */
   public maximumActivation: number;
+  /**
+   * The minimum activation value for the creature state.
+   */
   public minimumActivation: number;
   public noChange?: boolean;
 
@@ -29,22 +34,6 @@
     this.maximumActivation = -Infinity;
     this.minimumActivation = Infinity;
   }
-=======
-  count = 0;
-
-  totalValue = 0;
-  hintValue = 0;
-  totalWeightedSum = 0;
-  /**
-   * The maximum activation value for the creature state.
-   */
-  maximumActivation = -Infinity;
-  /**
-   * The minimum activation value for the creature state.
-   */
-  minimumActivation = Infinity;
-  noChange?: boolean;
->>>>>>> f868495e
 
   traceActivation(activation: number) {
     if (activation > this.maximumActivation) {
