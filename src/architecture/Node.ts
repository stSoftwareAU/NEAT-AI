/* Import */
import { LOGISTIC } from "../methods/activations/types/LOGISTIC.ts";
import { Activations } from "../methods/activations/Activations.ts";
import { NodeActivationInterface } from "../methods/activations/NodeActivationInterface.ts";
import { ActivationInterface } from "../methods/activations/ActivationInterface.ts";
import { Mutation } from "../methods/mutation.ts";
import { Connection } from "./Connection.ts";
import { addTags, TagsInterface } from "../tags/TagsInterface.ts";
import { NodeInterface } from "./NodeInterface.ts";
<<<<<<< HEAD
import { NetworkUtil } from "./NetworkUtil.ts";

// interface ConnectionsInterface {
//   in: Connection[];
//   out: Connection[];
//   gated: Connection[];
//   self?: Connection;
// }

export class Node implements TagsInterface, NodeInterface {
  readonly util: NetworkUtil;
  readonly type;
  private bias?;
=======

/*******************************************************************************
NODE
*******************************************************************************/

interface ConnectionsInterface {
  in: Connection[];
  out: Connection[];
  gated: Connection[];
  self: Connection;
}

export class Node implements TagsInterface, NodeInterface {
  public type;
  public bias;
>>>>>>> 7ecd97d9
  private squash: string;
  private old;
  private state;
  private activation;
  private derivative = 0;
  private previousDeltaBias;
  private totalDeltaBias;
  // public connections: ConnectionsInterface;
  public index: number;
  public tags = undefined;

  private error;

  constructor(
    type: "input" | "output" | "hidden",
    bias: (number | undefined),
    util: NetworkUtil,
  ) {
    if (!type) {
      console.trace();
      throw "util must be a NetworkUtil was: " + (typeof type);
    }

    if (type !== "input") {
      if (type !== "output" && type !== "hidden") {
        console.trace();
        throw "invalid type: " + type;
      }

      if (typeof bias !== "number") {
        console.trace();
        throw "bias (other than for " + type + ") must be a number was: " +
          (typeof bias);
      }

      this.bias = bias;
    }

    if (typeof util !== "object") {
      console.trace();
      throw "util must be a NetworkUtil was: " + (typeof util);
    }

    this.util = util;
    // this.bias = (type === "input") ? 0 : Math.random() * 0.2 - 0.1;
    this.squash = LOGISTIC.NAME;
    this.type = type;

    this.activation = 0;
    this.state = 0;
    this.old = 0;

    // For tracking momentum
    this.previousDeltaBias = 0;

    // Batch training
    this.totalDeltaBias = 0;

    this.index = -1;
    // this.connections = {
    //   in: [],
    //   out: [],
    //   gated: [],
    //   // self: []// new Connection(this, this, 0),
    // };

    // Data for backpropagation
    this.error = {
      responsibility: 0,
      projected: 0,
      gated: 0,
    };
  }

  private isNodeActivation(
    activation: NodeActivationInterface | ActivationInterface,
  ): activation is NodeActivationInterface {
    return (activation as NodeActivationInterface).activate != undefined;
  }

  getActivation() {
    return this.activation;
  }

  /**
   * Activates the node
   */
  activate(input?: number) {
    // Check if an input is given
    if (typeof input !== "undefined") {
      this.activation = input;
      return this.activation;
    }

    const activation = Activations.find(this.squash);

    if (this.isNodeActivation(activation)) {
      return activation.activate(this) + this.bias;
    } else {
      this.old = this.state;

      // All activation sources coming from the node itself
      this.state =
        this.connections.self.gain * this.connections.self.weight * this.state +
        this.bias;

      // Activation sources coming from connections
      for (let i = 0; i < this.connections.in.length; i++) {
        const connection = this.connections.in[i];
        this.state += connection.from.activation * connection.weight *
          connection.gain;
      }

      const activationSquash = (activation as ActivationInterface);
      const result = activationSquash.squashAndDerive(this.state);
      // Squash the values received
      this.activation = result.activation;
      this.derivative = result.derivative;
      // this.activation = this.squash(this.state);
      // this.derivative = this.squash(this.state, true);

      // Update traces
      const nodes = [];
      const influences = [];

      for (let i = 0; i < this.connections.gated.length; i++) {
        const conn = this.connections.gated[i];
        const node = conn.to;

        const index = nodes.indexOf(node);
        if (index > -1) {
          influences[index] += conn.weight * conn.from.activation;
        } else {
          nodes.push(node);
          influences.push(
            conn.weight * conn.from.activation +
              (node.connections.self.gater === this ? node.old : 0),
          );
        }

        // Adjust the gain to this nodes' activation
        conn.gain = this.activation;
      }

      for (let i = 0; i < this.connections.in.length; i++) {
        const connection = this.connections.in[i];

        // Elegibility trace
        connection.elegibility =
          this.connections.self.gain * this.connections.self.weight *
            connection.elegibility +
          connection.from.activation * connection.gain;

        // Extended trace
        for (let j = 0; j < nodes.length; j++) {
          const node = nodes[j];
          const influence = influences[j];

          const index = connection.xtrace.nodes.indexOf(node);

          if (index > -1) {
            const value =
              node.connections.self.gain * node.connections.self.weight *
                connection.xtrace.values[index] +
              this.derivative * connection.elegibility * influence;

            connection.xtrace.values[index] = value;
          } else {
            // Does not exist there yet, might be through mutation
            connection.xtrace.nodes.push(node);
            connection.xtrace.values.push(
              this.derivative * connection.elegibility * influence,
            );
          }
        }
      }

      return this.activation;
    }
  }
  /**
   * Activates the node without calculating elegibility traces and such
   */
  noTraceActivate(input?: number) {
    // Check if an input is given
    if (typeof input !== "undefined") {
      this.activation = input;
      return this.activation;
    }
    const activation = Activations.find(this.squash);

    if (this.isNodeActivation(activation)) {
      return activation.activate(this);
    } else {
      // All activation sources coming from the node itself
      this.state =
        this.connections.self.gain * this.connections.self.weight * this.state +
        this.bias;

      // Activation sources coming from connections
      for (let i = this.connections.in.length; i--;) {
        const connection = this.connections.in[i];
        this.state += connection.from.activation * connection.weight *
          connection.gain;
      }
      const activationSquash = (activation as ActivationInterface);
      // Squash the values received
      this.activation = activationSquash.squash(this.state);

      for (let i = this.connections.gated.length; i--;) {
        this.connections.gated[i].gain = this.activation;
      }

      return this.activation;
    }
  }
  /**
   * Back-propagate the error, aka learn
   */
  propagate(rate: number, momentum: number, update: boolean, target: number) {
    momentum = momentum || 0;
    rate = rate || 0.3;

    // Error accumulator
    let error = 0;

    // Output nodes get their error from the enviroment
    if (this.type === "output") {
      this.error.responsibility = this.error.projected = target -
        this.activation;
    } else { // the rest of the nodes compute their error responsibilities by backpropagation
      // error responsibilities from all the connections projected from this node
      for (let i = 0; i < this.connections.out.length; i++) {
        const connection = this.connections.out[i];
        const node = connection.to;
        // Eq. 21
        error += node.error.responsibility * connection.weight *
          connection.gain;
      }

      // Projected error responsibility
      this.error.projected = this.derivative * error;

      // Error responsibilities from all connections gated by this neuron
      error = 0;

      for (let i = 0; i < this.connections.gated.length; i++) {
        const conn = this.connections.gated[i];
        const node = conn.to;
        let influence = node.connections.self.gater === this ? node.old : 0;

        influence += conn.weight * conn.from.activation;
        error += node.error.responsibility * influence;
      }

      // Gated error responsibility
      this.error.gated = this.derivative * error;

      // Error responsibility
      this.error.responsibility = this.error.projected + this.error.gated;
    }

    if (this.type === "constant") {
      return;
    }

    // Adjust all the node's incoming connections
    for (let i = 0; i < this.connections.in.length; i++) {
      const connection = this.connections.in[i];

      let gradient = this.error.projected * connection.elegibility;

      for (let j = 0; j < connection.xtrace.nodes.length; j++) {
        const node = connection.xtrace.nodes[j];
        const value = connection.xtrace.values[j];
        gradient += node.error.responsibility * value;
      }

      // Adjust weight
      const deltaWeight = rate * gradient;
      connection.totalDeltaWeight += deltaWeight;
      if (update) {
        connection.totalDeltaWeight += momentum *
          connection.previousDeltaWeight;
        connection.weight += connection.totalDeltaWeight;
        connection.previousDeltaWeight = connection.totalDeltaWeight;
        connection.totalDeltaWeight = 0;
      }
    }

    // Adjust bias
    const deltaBias = rate * this.error.responsibility;
    this.totalDeltaBias += deltaBias;
    if (update) {
      this.totalDeltaBias += momentum * this.previousDeltaBias;
      this.bias += this.totalDeltaBias;
      this.previousDeltaBias = this.totalDeltaBias;
      this.totalDeltaBias = 0;
    }
  }
  /**
   * Creates a connection from this node to the given node
   */
  connect(
    target: NodeInterface,
    weight: number,
    type?: "positive" | "negative" | "condition" | undefined,
  ) {
    const connections = [];
    if (target.type != "group") {
      // if (typeof target.bias !== "undefined") { // must be a node!
      if (target === this) {
        // Turn on the self connection by setting the weight
        if (this.connections.self.weight !== 0) {
          console.warn("This connection already exists!");
        } else {
          this.connections.self.weight = weight || 1;
        }
        connections.push(this.connections.self);
      } else if (this.isProjectingTo(target)) {
        throw new Error("Already projecting a connection to this node!");
      } else {
        const connection = new Connection(
          this.index,
          target.index,
          weight,
          type,
        );
        // target.connections.in.push(connection);
        // this.connections.out.push(connection);

        connections.push(connection);
      }
    } else { // should be a group
      const group = (target as unknown) as { nodes: Node[] };
      for (let i = 0; i < group.nodes.length; i++) {
        const connection = new Connection(this, group.nodes[i], weight, type);
        group.nodes[i].connections.in.push(connection);
        this.connections.out.push(connection);
        target.connections.in.push(connection);

        connections.push(connection);
      }
    }
    return connections;
  }
  /**
   * Disconnects this node from the other node
   */
  disconnect(node: Node, twosided: boolean) {
    if (this === node) {
      this.connections.self.weight = 0;
      return;
    }

    for (let i = 0; i < this.connections.out.length; i++) {
      const conn = this.connections.out[i];
      if (conn.to === node) {
        this.connections.out.splice(i, 1);
        const j = conn.to.connections.in.indexOf(conn);
        conn.to.connections.in.splice(j, 1);
        if (conn.gater !== null) {
          const a = [conn];
          conn.gater.ungate(a);
        }
        break;
      }
    }

    if (twosided) {
      node.disconnect(this, false);
    }
  }
  /**
   * Make this node gate a connection
   */
  gate(connections: Connection[]) {
    if (!Array.isArray(connections)) {
      connections = [connections];
    }

    for (let i = 0; i < connections.length; i++) {
      const connection = connections[i];

      this.connections.gated.push(connection);
      connection.gater = this;
    }
  }
  /**
   * Removes the gates from this node from the given connection(s)
   */
  ungate(connections: Connection[]) {
    for (let i = connections.length - 1; i >= 0; i--) {
      const connection = connections[i];

      const index = this.connections.gated.indexOf(connection);
      this.connections.gated.splice(index, 1);
      connection.gater = null;
      connection.gain = 1;
    }
  }

  /**
   * Clear the context of the node
   */
  clear() {
    for (let i = 0; i < this.connections.in.length; i++) {
      const connection = this.connections.in[i];

      connection.elegibility = 0;
      connection.xtrace = {
        nodes: [],
        values: [],
      };
    }

    for (let i = 0; i < this.connections.gated.length; i++) {
      const conn = this.connections.gated[i];
      conn.gain = 0;
    }

    this.error.responsibility = this.error.projected = this.error.gated = 0;
    this.old = this.state = this.activation = 0;
  }

  /**
   * Mutates the node with the given method
   */
  mutate(method: string) {
    if (typeof method === "undefined") {
      throw new Error("No mutate method given!");
    } /*else if (!(method.name in Mutation.ALL)) {
          throw new Error("This method does not exist!");
        }*/

    switch (method) {
      case Mutation.MOD_ACTIVATION.name: {
        // Can't be the same squash
        while (true) {
          const tmpSquash = Activations
            .NAMES[Math.floor(Math.random() * Activations.NAMES.length)];

          if (tmpSquash != this.squash) {
            this.squash = tmpSquash;
            break;
          }
        }
        break;
      }
      case Mutation.MOD_BIAS.name: {
        const modification =
          Math.random() * (Mutation.MOD_BIAS.max - Mutation.MOD_BIAS.min) +
          Mutation.MOD_BIAS.min;
        this.bias += modification;
        break;
      }
    }
  }
  /**
   * Checks if this node is projecting to the given node
   */
  isProjectingTo(node: Node) {
    const c = this.util.getConnection(this.index, node.index);
    return c != null;
  }
  /**
   * Checks if the given node is projecting to this node
   */
  isProjectedBy(node: Node) {
    const c = this.util.getConnection(node.index, this.index);
    return c != null;

    // if (node === this && this.connections.self.weight !== 0) {
    //   return true;
    // }

    // for (let i = 0; i < this.connections.in.length; i++) {
    //   const conn = this.connections.in[i];
    //   if (conn.from === node) {
    //     return true;
    //   }
    // }

    // return false;
  }
  /**
   * Converts the node to a json object
   */
  toJSON() {
    if (this.type === "input") {
      return {
        type: this.type,
        squash: this.squash,
        tags: this.tags ? [...this.tags] : undefined,
      };
    } else {
      return {
        bias: this.bias,
        type: this.type,
        squash: this.squash,
        tags: this.tags ? [...this.tags] : undefined,
      };
    }
  }
  /**
   * Convert a json object to a node
   */
  static fromJSON(
    json: { type: string; bias: number; squash: string; tags?: [] },
    util: NetworkUtil,
  ) {
    switch (json.type) {
      case "input":
      case "output":
      case "hidden":
        break;
      default:
        throw "unknown type: " + json.type;
    }

    if (typeof util !== "object") {
      console.trace();
      throw "util must be a NetworkUtil was: " + (typeof util);
    }

    const node = new Node(json.type, json.bias, util);
    // node.bias = json.bias;
    // node.type = json.type;
    node.squash = json.squash; //Methods.activation[json.squash];

    if (json.tags) {
      addTags(node, json as TagsInterface);
    }
    return node;
  }
}<|MERGE_RESOLUTION|>--- conflicted
+++ resolved
@@ -7,37 +7,12 @@
 import { Connection } from "./Connection.ts";
 import { addTags, TagsInterface } from "../tags/TagsInterface.ts";
 import { NodeInterface } from "./NodeInterface.ts";
-<<<<<<< HEAD
 import { NetworkUtil } from "./NetworkUtil.ts";
-
-// interface ConnectionsInterface {
-//   in: Connection[];
-//   out: Connection[];
-//   gated: Connection[];
-//   self?: Connection;
-// }
 
 export class Node implements TagsInterface, NodeInterface {
   readonly util: NetworkUtil;
   readonly type;
   private bias?;
-=======
-
-/*******************************************************************************
-NODE
-*******************************************************************************/
-
-interface ConnectionsInterface {
-  in: Connection[];
-  out: Connection[];
-  gated: Connection[];
-  self: Connection;
-}
-
-export class Node implements TagsInterface, NodeInterface {
-  public type;
-  public bias;
->>>>>>> 7ecd97d9
   private squash: string;
   private old;
   private state;
