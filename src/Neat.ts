--- conflicted
+++ resolved
@@ -15,20 +15,12 @@
 import { fineTuneImprovement } from "./architecture/FineTune.ts";
 import { makeElitists } from "../src/architecture/elitism.ts";
 import { Network } from "./architecture/Network.ts";
-<<<<<<< HEAD
-import { ensureDirSync } from "https://deno.land/std@0.186.0/fs/ensure_dir.ts";
-=======
 import { ensureDirSync } from "https://deno.land/std@0.194.0/fs/ensure_dir.ts";
->>>>>>> da3d475f
 import { Mutation } from "./methods/mutation.ts";
 import { Selection } from "./methods/Selection.ts";
 import { Offspring } from "./architecture/Offspring.ts";
 import { NetworkUtil } from "./architecture/NetworkUtils.ts";
-<<<<<<< HEAD
-import { format } from "https://deno.land/std@0.186.0/fmt/duration.ts";
-=======
 import { format } from "https://deno.land/std@0.194.0/fmt/duration.ts";
->>>>>>> da3d475f
 
 export class Neat {
   readonly input: number;
