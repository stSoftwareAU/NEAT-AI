/* Import */

import { make as makeConfig } from "./config/NeatConfig.ts";

import { Fitness } from "./architecture/Fitness.ts";

import { NeatOptions } from "./config/NeatOptions.ts";
import { NeatConfig } from "./config/NeatConfig.ts";
import {
  ResponseData,
  WorkerHandler,
} from "./multithreading/workers/WorkerHandler.ts";
import { NetworkInternal } from "./architecture/NetworkInterfaces.ts";
import { addTag, getTag, removeTag } from "../src/tags/TagsInterface.ts";
import { fineTuneImprovement } from "./architecture/FineTune.ts";
import { makeElitists } from "../src/architecture/elitism.ts";
import { Network } from "./architecture/Network.ts";
import { ensureDirSync } from "https://deno.land/std@0.181.0/fs/ensure_dir.ts";
import { Mutation } from "./methods/mutation.ts";
import { Selection } from "./methods/Selection.ts";
import { Offspring } from "./architecture/Offspring.ts";
import { NetworkUtil } from "./architecture/NetworkUtils.ts";
import { format } from "https://deno.land/std@0.184.0/fmt/duration.ts";

export class Neat {
  readonly input: number;
  readonly output: number;
  readonly config: NeatConfig;
  readonly workers: WorkerHandler[];
  readonly fitness: Fitness;
  trainRate: number;
  population: Network[];

  constructor(
    input: number,
    output: number,
    options: NeatOptions,
    workers: WorkerHandler[],
  ) {
    this.input = input; // The input size of the networks
    this.output = output; // The output size of the networks

    this.workers = workers ? workers : [];
    this.config = makeConfig(options);

    // The fitness function to evaluate the networks
    this.fitness = new Fitness(
      this.workers,
      this.config.growth,
      this.config.feedbackLoop,
    );

    this.trainRate = this.config.trainRate;

    // Initialize the genomes
    this.population = [];
    this.config.creatures.forEach((c) => {
      const n = Network.fromJSON(c);
      this.population.push(n);
    });
  }

  private trainingInProgress = new Map<string, Promise<void>>();

  private trainingComplete: ResponseData[] = [];
  private trainingID = 0;
  /**
   * Evaluates, selects, breeds and mutates population
   */
  async evolve(previousFittest?: NetworkInternal) {
    for (
      let i = 0;
      this.trainingInProgress.size < this.config.trainPerGen &&
      i < this.population.length;
      i++
    ) {
      const n = this.population[i];
      if (n.score) {
        const trained = getTag(n, "trained");
        if (trained !== "YES") {
          await NetworkUtil.makeUUID(n);
          const w: WorkerHandler =
            this.workers[Math.floor(this.workers.length * Math.random())];
<<<<<<< HEAD
          const p = w.train(n);
          trainPromises.push(p);
=======
          const key = n.uuid as string;
          if (this.config.verbose) {
            console.info(`Start training for ${key}`);
          }

          const p = w.train(n, this.trainRate).then(async (r) => {
            this.trainingComplete.push(r);

            this.trainingInProgress.delete(key);

            if (this.config.traceStore && r.train) {
              if (r.train.trace) {
                const traceNetwork = Network.fromJSON(
                  JSON.parse(r.train.trace),
                );
                await NetworkUtil.makeUUID(traceNetwork);

                await Deno.writeTextFile(
                  `${this.config.traceStore}/${traceNetwork.uuid}.json`,
                  JSON.stringify(traceNetwork.traceJSON(), null, 2),
                );
              }
            }
          });

          this.trainingInProgress.set(key, p);

>>>>>>> f585e75b
          addTag(n, "trained", "YES");
        }
      }
    }

    await this.fitness.calculate(this.population);

    /* Elitism: we need at least 2 on the first run */
    const elitists = makeElitists(
      this.population,
      this.config.elitism > 1
        ? this.config.elitism
        : previousFittest
        ? this.config.elitism
        : 2,
    );
    const tmpFittest = elitists[0];

    const fittest = Network.fromJSON(
      (tmpFittest as Network).internalJSON(),
      this.config.debug,
    ); // Make a copy so it's not mutated.
    fittest.score = tmpFittest.score;
    if (fittest.score != undefined) {
      addTag(fittest, "score", fittest.score.toString());
    }
    const error = getTag(fittest, "error");
    addTag(fittest, "error", error ? error : "-1");

    const livePopulation = [];

    await this.writeScores(
      this.population,
    );

    let trainingWorked = false;

    for (let i = 0; i < this.population.length; i++) {
      const p = this.population[i];

      if (p.score && Number.isFinite(p.score)) {
        const oldScore = getTag(p, "old-score");
        if (oldScore && p.score <= parseFloat(oldScore)) {
          /** If fine tuning made no improvement then remove to prevent flooding of the population with clones. */
          continue;
        }

        livePopulation.push(p);

        const untrained = getTag(p, "untrained");

        if (untrained) {
          const error = getTag(p, "error");
          const currentError = Math.abs(
            parseFloat(error ? error : Number.MAX_SAFE_INTEGER.toString()),
          );
          const previousError = Math.abs(parseFloat(untrained));

          if (currentError < previousError) {
            // console.info( "Training worked", previousError, currentError );
            trainingWorked = true;
          }
        }
      }
    }

    if (previousFittest) {
      if (trainingWorked) {
        const nextRate = Math.min(
          this.trainRate * (1 + Math.random()),
          0.1,
        );

        this.trainRate = nextRate;
      } else {
        const nextRate = Math.max(
          this.trainRate * Math.random(),
          0.000_000_01,
        );
        this.trainRate = nextRate;
      }
    }

    if (livePopulation.length > 0) {
      this.population = livePopulation;
    } else {
      console.warn("All creatures died, using zombies");
    }

    /**
     * If this is the first run then use the second best as the "previous"
     *
     * If the previous fittest and current fittest are the same then try another out of the list of the elitists.
     */
    let rebootedFineTune = false;
    let tmpPreviousFittest = previousFittest;

    if (!tmpPreviousFittest) {
      tmpPreviousFittest = elitists[1] as NetworkInternal;
    } else if (elitists.length > 1) {
      const previousScoreTxt = getTag(tmpPreviousFittest, "score");
      if (previousScoreTxt) {
        const previousScore = parseFloat(previousScoreTxt);
        if (previousScore == fittest.score) {
          let pos = Math.floor(Math.random() * elitists.length);

          for (; pos < elitists.length; pos++) {
            tmpPreviousFittest = elitists[pos] as NetworkInternal;
            if (!tmpPreviousFittest) continue;
            const previousScoreTxt3 = getTag(tmpPreviousFittest, "score");
            if (!previousScoreTxt3) continue;

            const previousScore3 = parseFloat(previousScoreTxt3);
            if (previousScore3 < fittest.score) break;
          }

          if (tmpPreviousFittest) {
            const previousScoreTxt2 = getTag(tmpPreviousFittest, "score");
            if (!previousScoreTxt2) {
              console.info("No score for elitist", pos);
            } else {
              const previousScore2 = parseFloat(previousScoreTxt2);
              if (previousScore2 < fittest.score) {
                if (this.config.verbose) {
                  console.info(
                    "Rebooting fine tuning, elitist:",
                    pos,
                  );
                }
                rebootedFineTune = true;
              } else if (this.config.verbose) {
                console.info(
                  "FAILED: Rebooting fine tuning: previous score not less than current",
                  pos,
                  previousScore2,
                  fittest.score,
                );
              }
            }
          } else {
            console.info(
              "FAILED Rebooting fine tuning: no creature at",
              pos,
              "of",
              elitists.length,
            );
          }
        }
      }
    }

    const fineTunedPopulation = fineTuneImprovement(
      fittest,
      tmpPreviousFittest,
      /** 20% of population or those that just died */
      Math.max(
        Math.ceil(this.config.popSize / 5),
        this.config.popSize - this.population.length -
          this.config.elitism -
          this.trainingComplete.length,
      ),
      !rebootedFineTune && this.config.verbose,
    );

    const newPopulation = [];

    const newPopSize = this.config.popSize -
      elitists.length -
      this.trainingComplete.length -
      fineTunedPopulation.length - 1;

    // Breed the next individuals
    for (
      let i = newPopSize > 0 ? newPopSize : 0;
      i--;
    ) {
      newPopulation.push(this.offspring());
    }

    // Replace the old population with the new population
    this.mutate(newPopulation);

    const trainPopulation: Network[] = [];

    for (let i = this.trainingComplete.length; i--;) {
      const r = this.trainingComplete[i];
      if (r.train) {
        if (Number.isFinite(r.train.error)) {
          const json = JSON.parse(r.train.network);
          if (this.config.verbose) {
            console.info(
              `Ended training for ${json.uuid} ${
                r.duration
                  ? "after " + format(r.duration, { ignoreZero: true })
                  : ""
              }`,
            );
          }
          addTag(json, "approach", "trained");
          addTag(json, "error", Math.abs(r.train.error).toString());

          trainPopulation.push(Network.fromJSON(json, this.config.debug));
        }
      } else {
        throw "No train result";
      }
    }
    this.trainingComplete.length = 0;

    this.population = [
      ...(elitists as Network[]),
      ...trainPopulation,
      ...fineTunedPopulation,
      ...newPopulation,
    ]; // Keep pseudo sorted.

    await this.deDuplicate(this.population);

    return fittest;
  }

  previousExperiment(key: string) {
    if (this.config.experimentStore) {
      const filePath = this.config.experimentStore + "/score/" +
        key.substring(0, 3) + "/" + key.substring(3) + ".txt";
      try {
        Deno.statSync(filePath);

        return true;
      } catch (error) {
        if (error instanceof Deno.errors.NotFound) {
          // file or directory does not exist
          return false;
        } else {
          // unexpected error, maybe permissions, pass it along
          throw error;
        }
      }
    } else {
      return false;
    }
  }

  async writeScores(creatures: Network[]) {
    if (this.config.experimentStore) {
      for (let i = creatures.length; i--;) {
        const creature = creatures[i];

        const name = await NetworkUtil.makeUUID(creature);
        ensureDirSync(
          this.config.experimentStore + "/score/" +
            name.substring(0, 3),
        );
        const filePath = this.config.experimentStore + "/score/" +
          name.substring(0, 3) + "/" +
          name.substring(3) + ".txt";
        const sTxt = creature.score ? creature.score.toString() : "unknown";

        Deno.writeTextFileSync(filePath, sTxt);
      }
    }
  }

  /**
   * Mutates the given (or current) population
   */
  mutate(creatures: NetworkInternal[]) {
    for (let i = creatures.length; i--;) {
      if (Math.random() <= this.config.mutationRate) {
        const creature = creatures[i] as Network;
        if (this.config.debug) {
          creature.validate();
        }
        for (let j = this.config.mutationAmount; j--;) {
          const mutationMethod = this.selectMutationMethod(creature);

          creature.mutate(
            mutationMethod,
            Math.random() < this.config.focusRate
              ? this.config.focusList
              : undefined,
          );
        }

        if (this.config.debug) {
          creature.validate();
        }

        removeTag(creature, "approach");
      }
    }
  }

  /**
   * Create the initial pool of genomes
   */
  async populatePopulation(network: Network) {
    if (!network) {
      throw "Network mandatory";
    }

    if (this.config.debug) {
      network.validate();
    }
    while (this.population.length < this.config.popSize - 1) {
      const clonedCreature = Network.fromJSON(
        network.internalJSON(),
        this.config.debug,
      );
      const creatures = [clonedCreature];
      this.mutate(creatures);
      this.population.push(creatures[0]);
    }

    this.population.unshift(network);

    await this.deDuplicate(this.population);
  }

  /**
   * Breeds two parents into an offspring, population MUST be sorted
   */
  offspring(): Network {
    const p1 = this.getParent();

    if (p1 === undefined) {
      console.warn(
        "No parent 1 found",
        this.config.selection.name,
        this.population.length,
      );

      for (let pos = 0; pos < this.population.length; pos++) {
        console.info(pos, this.population[pos] ? true : false);
      }
      for (let pos = 0; pos < this.population.length; pos++) {
        if (this.population[pos]) return (this.population[pos] as Network);
      }
      throw "Extinction event";
    }

    let p2 = this.getParent();
    for (let i = 0; i < 12; i++) {
      p2 = this.getParent();
      if (p1 !== p2) break;
    }

    if (p2 === undefined) {
      console.warn(
        "No parent 2 found",
        this.config.selection.name,
        this.population.length,
      );

      for (let pos = 0; pos < this.population.length; pos++) {
        console.info(pos, this.population[pos] ? true : false);
      }
      for (let pos = 0; pos < this.population.length; pos++) {
        if (this.population[pos]) return (this.population[pos] as Network);
      }

      throw "Extinction event";
    }

    const creature = Offspring.bread(
      p1,
      p2,
    );
    if (this.config.debug) creature.validate();
    return creature;
  }

  async deDuplicate(creatures: Network[]) {
    if (creatures.length > this.config.popSize + 1) {
      console.info(
        `Over populated ${creatures.length} expected ${this.config.popSize}`,
      );
    }

    const unique = new Set();
    /**
     *  Reset the scores & de-duplicate the population.
     */
    for (let i = 0; i < creatures.length; i++) {
      const p = creatures[i];
      const key = await NetworkUtil.makeUUID(p);

      let duplicate = unique.has(key);
      if (!duplicate && i > this.config.elitism) {
        duplicate = this.previousExperiment(key);
      }
      if (duplicate) {
        if (creatures.length > this.config.popSize) {
          console.info(
            `Culling duplicate creature at ${i} of ${creatures.length}`,
          );
          creatures.splice(i, 1);
          i--;
        } else {
          for (let j = 0; j < 100; j++) {
            const tmpPopulation = [this.offspring()];
            this.mutate(tmpPopulation);

            const p2 = tmpPopulation[0];
            const key2 = await NetworkUtil.makeUUID(p2);

            let duplicate2 = unique.has(key2);
            if (!duplicate2 && i > this.config.elitism) {
              duplicate2 = this.previousExperiment(key2);
            }
            if (duplicate2 == false) {
              creatures[i] = p2;
              unique.add(key2);
              break;
            }
          }
        }
      } else {
        unique.add(key);
      }
    }
  }

  /**
   * Selects a random mutation method for a genome according to the parameters
   */
  selectMutationMethod(creature: NetworkInternal) {
    const mutationMethods = this.config
      .mutation;

    for (let attempts = 0; true; attempts++) {
      const mutationMethod = mutationMethods[
        Math.floor(Math.random() * this.config.mutation.length)
      ];

      if (
        mutationMethod === Mutation.ADD_NODE &&
        creature.nodes.length >= this.config.maxNodes
      ) {
        continue;
      }

      if (
        mutationMethod === Mutation.ADD_CONN &&
        creature.connections.length >= this.config.maxConns
      ) {
        continue;
      }

      return mutationMethod;
    }
  }

  /**
   * Gets a genome based on the selection function
   * @return {Network} genome
   */
  getParent(): Network {
    switch (this.config.selection) {
      case Selection.POWER: {
        const r = Math.random();
        const index = Math.floor(
          Math.pow(r, Selection.POWER.power) *
            this.population.length,
        );

        return this.population[index] as Network;
      }
      case Selection.FITNESS_PROPORTIONATE: {
        /**
         * As negative fitnesses are possible
         * https://stackoverflow.com/questions/16186686/genetic-algorithm-handling-negative-fitness-values
         * this is unnecessarily run for every individual, should be changed
         */

        let totalFitness = 0;
        let minimalFitness = 0;
        for (let i = this.population.length; i--;) {
          const tmpScore = this.population[i].score;
          const score = tmpScore === undefined ? Infinity * -1 : tmpScore;
          minimalFitness = score < minimalFitness ? score : minimalFitness;
          totalFitness += score;
        }

        const adjustFitness = Math.abs(minimalFitness);
        totalFitness += adjustFitness * this.population.length;

        const random = Math.random() * totalFitness;
        let value = 0;

        for (let i = 0; i < this.population.length; i++) {
          const genome = this.population[i];
          if (genome.score !== undefined) {
            value += genome.score + adjustFitness;
            if (random < value) {
              return genome as Network;
            }
          }
        }

        // if all scores equal, return random genome
        return this
          .population[
            Math.floor(Math.random() * this.population.length)
          ] as Network;
      }
      case Selection.TOURNAMENT: {
        if (Selection.TOURNAMENT.size > this.config.popSize) {
          throw new Error(
            "Your tournament size should be lower than the population size, please change Selection.TOURNAMENT.size",
          );
        }

        // Create a tournament
        const individuals = new Array(Selection.TOURNAMENT.size);
        for (let i = 0; i < Selection.TOURNAMENT.size; i++) {
          const random = this.population[
            Math.floor(Math.random() * this.population.length)
          ];
          individuals[i] = random;
        }

        // Sort the tournament individuals by score
        individuals.sort(function (a, b) {
          return b.score - a.score;
        });

        // Select an individual
        for (let i = 0; i < Selection.TOURNAMENT.size; i++) {
          if (
            Math.random() < Selection.TOURNAMENT.probability ||
            i === Selection.TOURNAMENT.size - 1
          ) {
            return individuals[i];
          }
        }
        throw "No parent found in tournament";
      }
      default: {
        throw "Unknown selection: " + this.config.selection;
      }
    }
  }
}<|MERGE_RESOLUTION|>--- conflicted
+++ resolved
@@ -81,10 +81,6 @@
           await NetworkUtil.makeUUID(n);
           const w: WorkerHandler =
             this.workers[Math.floor(this.workers.length * Math.random())];
-<<<<<<< HEAD
-          const p = w.train(n);
-          trainPromises.push(p);
-=======
           const key = n.uuid as string;
           if (this.config.verbose) {
             console.info(`Start training for ${key}`);
@@ -112,7 +108,6 @@
 
           this.trainingInProgress.set(key, p);
 
->>>>>>> f585e75b
           addTag(n, "trained", "YES");
         }
       }
