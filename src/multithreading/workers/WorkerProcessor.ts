--- conflicted
+++ resolved
@@ -44,13 +44,7 @@
         },
       };
     } else if (data.train) {
-<<<<<<< HEAD
-      if (this.name !== "main") {
-        console.log("Training on Thread/Worker ID:", this.name);
-      }
-=======
       console.log("Training on Thread/Worker ID:", Deno.pid);
->>>>>>> 0e42d03e
 
       const network = Network.fromJSON(
         JSON.parse(data.train.network),
