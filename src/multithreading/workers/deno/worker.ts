--- conflicted
+++ resolved
@@ -1,12 +1,7 @@
 import { RequestData } from "../WorkerHandler.ts";
 import { WorkerProcessor } from "../WorkerProcessor.ts";
-<<<<<<< HEAD
-console.info("Worker", self);
-const processor = new WorkerProcessor(self?.name);
-=======
 
 const processor = new WorkerProcessor();
->>>>>>> 0e42d03e
 const workerHandler =
   // deno-lint-ignore ban-types
   (self as unknown) as { onmessage: Function; postMessage: Function };
