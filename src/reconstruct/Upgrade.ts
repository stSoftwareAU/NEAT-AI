--- conflicted
+++ resolved
@@ -13,28 +13,7 @@
     const json2 = JSON.parse(JSON.stringify(json));
 
     const adjIndex = input - json.input;
-<<<<<<< HEAD
-    if (adjIndex > 0) {
-      json2.nodes.forEach((n: { index?: number }) => {
-        if (n.index && n.index >= json2.input) {
-          n.index = n.index + adjIndex;
-        }
-      });
-
-      json2.connections.forEach((c: { from?: number; to?: number }) => {
-        if (c.from&& c.from >= json2.input) {
-          c.from = c.from + adjIndex;
-        }
-        if (c.to && c.to >= json2.input) {
-          c.to = c.to + adjIndex;
-        }
-      });
-
-      json2.input = input;
-    } else if (adjIndex < 0) {
-=======
     if (adjIndex < 0) {
->>>>>>> 9a05d8c7
       throw `Can only expand models ${json.input} -> ${input}`;
     }
 
